#!/usr/bin/env python
# -*- coding: utf-8 -*-

"""
This module implements computer vision algorithms.
"""

__author__ = "Henrique Siqueira"
__email__ = "siqueira.hc@outlook.com"
__license__ = "MIT license"
__version__ = "0.1"

# External Libraries
import numpy as np
import torch
from torchvision import transforms
from PIL import Image
import cv2
import dlib

# Modules
from model.esr.fer import FER
from model.utils import uimage, udata
from model.esr.esr_9 import Ensemble


<<<<<<< HEAD
# Private default values
=======
# Haar-cascade Fast, Slow, Very-Slow

# Default values
_SCALE_FACTORS = (10.0, 1.3)
_INITIAL_NEIGHBORS = (205, 35)
_DECREMENT_NEIGHBORS = (-50, -10)
_MIN_NEIGHBORS = (10, 5)
_MIN_SIZE = (60, 60)
_MAX_SIZE = (600, 600)

# TODO: Temporary
"""
>>>>>>> 20b9d47f
_SCALE_FACTOR = 1.05
_MIN_NEIGHBORS = 30
_MIN_SIZE = (60, 60)
_MAX_SIZE = (1024, 1024)
"""

# Private variables
_FACE_DETECTOR_HAAR_CASCADE = None
_FACE_DETECTOR_DLIB = None
_ESR_9 = None


# Public methods >>>>>>>>>>>>>>>>>>>>>>>>>>>>>>>>>>>>>>>>>>>>>>>>>>>>>>>>>>>>>>>>>>>>>>>>>>>>>>>>>>>>>>>>

def detect_face(image):
    """
    TODO: Docstring

    :param image:
    :return:
    """

    # TODO: Debugging

    # Measure time
    to_return = _dlib_face_detection(image)
    # return _haar_cascade_face_detection(image)

    return to_return


def recognize_facial_expression(image, on_gpu):
    """
    This method tries to detect a face in the input image.
    If more than one face is detected, the closets is used.
    Afterwards, the detected face is fed to ESR-9 for facial expression recognition.
    The face detection phase relies on third-party methods and ESR-9 does not verify
    if a face is used as input or not (false-positive cases).

    :param on_gpu:
    :param image: (ndarray) input image.
    :return: An FER object with the components necessary for display.
    """

    to_return_fer = None

    # Detect face
    face_coordinates = detect_face(image)

    if face_coordinates is None:
        to_return_fer = FER(image)
    else:
        face = image[face_coordinates[0][1]:face_coordinates[1][1], face_coordinates[0][0]:face_coordinates[1][0], :]

        # Get device
        device = torch.device("cuda" if on_gpu else "cpu")

        # Pre_process detected face
        input_face = _pre_process_input_image(face)
        input_face = input_face.to(device)

        # Recognize facial expression
        emotion, affect = _predict(input_face, device)

        # Initialize GUI object
        to_return_fer = FER(image, face, face_coordinates, emotion, affect)

    return to_return_fer

# Public methods <<<<<<<<<<<<<<<<<<<<<<<<<<<<<<<<<<<<<<<<<<<<<<<<<<<<<<<<<<<<<<<<<<<<<<<<<<<<<<<<<<<<<<<<


# Private methods >>>>>>>>>>>>>>>>>>>>>>>>>>>>>>>>>>>>>>>>>>>>>>>>>>>>>>>>>>>>>>>>>>>>>>>>>>>>>>>>>>>>>>>>

<<<<<<< HEAD
def _dlib_face_detection(image):
    """
    Face detection using the CNN implementation from Dlib.

    References:
    Davis E. King. Dlib-ml: A Machine Learning Toolkit. Journal of Machine Learning Research 10, pp. 1755-1758, 2009

    :param image: (ndarray) Raw image
    :return: The coordinates of the detected face
    """
    # TODO: Debugging
    print(image.shape)


    global _FACE_DETECTOR_DLIB

    closest_face_area = 0
    face_coordinates = None

    # Verify if dlib is initialized
    if _FACE_DETECTOR_DLIB is None:
        _FACE_DETECTOR_DLIB = dlib.cnn_face_detection_model_v1('./model/utils/templates/dlib/cnn_face_detector.dat')

    # Call face detection algorithm: (image, up_sample)
    faces = _FACE_DETECTOR_DLIB(image, 0)

    # Find the closest face if any is detected
    if not (faces is None):
        for face_id, location in enumerate(faces):
            xi, xf, yi, yf = (location.rect.left(), location.rect.right(), location.rect.top(), location.rect.bottom())
            face_area = (xf - xi) * (yf - yi)

            if face_area > closest_face_area:
                closest_face_area = face_area
                face_coordinates = [(xi, yi), (xf, yf)]

    return face_coordinates


def _haar_cascade_face_detection(image, scale_factor=_SCALE_FACTOR, min_neighbors=_MIN_NEIGHBORS,
                                 min_size=_MIN_SIZE, max_size=_MAX_SIZE):
=======
def _haar_cascade(image, scale_factors=_SCALE_FACTORS, initial_neighbors=_INITIAL_NEIGHBORS,
                  min_size=_MIN_SIZE, max_size=_MAX_SIZE):
>>>>>>> 20b9d47f
    """
    Face detection using the Haar Feature-based Cascade Classifiers (Viola and Jones, 2004).

    References:
    Viola, P. and Jones, M. J. (2004). Robust real-time face detection. International journal of computer vision, 57(2), 137-154.

    :param image: (ndarray) input image.
    :param scale_factors:
    :param initial_neighbors:
    :param min_size:
    :param max_size:
    :return: (ndarray) If at least one face is detected, the method returns the coordinates of the closets face.
    """
    global _FACE_DETECTOR_HAAR_CASCADE

    closest_face_area = 0
    face_coordinates = None

    # Verify if haar cascade is initialized
    if _FACE_DETECTOR_HAAR_CASCADE is None:
        _FACE_DETECTOR_HAAR_CASCADE = cv2.CascadeClassifier("./model/utils/templates/haar_cascade/frontal_face.xml")

    greyscale_image = uimage.convert_bgr_to_grey(image)

    # TODO: Create an arg
    trials = len(scale_factors)

    for t in range(trials):
        for n in range(initial_neighbors[t], _MIN_NEIGHBORS[t] - 1, _DECREMENT_NEIGHBORS[t]):
            # TODO: Debugging
            # print("scale: " + str(scale_factors[t]) + "          n: " + str(n))

            faces = _FACE_DETECTOR_HAAR_CASCADE.detectMultiScale(greyscale_image, scale_factors[t], n, minSize=min_size, maxSize=max_size)

            # Look for the closest face and return its coordinates
            if len(faces) > 0:
                for (x, y, w, h) in faces:
                    (xi, yi, xf, yf) = (x, y, x + w, y + h)
                    face_area = (xf - xi) * (yf - yi)

                    if face_area > closest_face_area:
                        closest_face_area = face_area
                        face_coordinates = [(xi, yi), (xf, yf)]
                return face_coordinates

    # In case of no faces
    return None


def _pre_process_input_image(image):
    """
    TODO: Docstring

    :param image:
    :return:
    """

    image = uimage.resize(image, Ensemble.INPUT_IMAGE_SIZE)
    image = Image.fromarray(image)
    image = transforms.Normalize(mean=Ensemble.INPUT_IMAGE_NORMALIZATION_MEAN,
                                 std=Ensemble.INPUT_IMAGE_NORMALIZATION_STD)(transforms.ToTensor()(image)).unsqueeze(0)

    return image


def _predict(input_face, device):
    global _ESR_9

    if _ESR_9 is None:
        _ESR_9 = Ensemble.load(device)

    to_return_emotion = []
    to_return_affect = None

    # Recognize facial expression
    emotion, affect = _ESR_9(input_face)

    # Compute ensemble prediction for affect
    # Convert from Tensor to ndarray
    affect = np.array([a[0].cpu().detach().numpy() for a in affect])
    # Normalize arousal
    affect[:, 1] = np.clip((affect[:, 1] + 1)/2.0, 0, 1)
    # Compute mean arousal and valence as the ensemble prediction
    ensemble_affect = np.expand_dims(np.mean(affect, 0), axis=0)
    # Concatenate the ensemble prediction to the list of affect predictions
    to_return_affect = np.concatenate((affect, ensemble_affect), axis=0)

    # Compute ensemble prediction for emotion
    # Convert from Tensor to ndarray
    emotion = np.array([e[0].cpu().detach().numpy() for e in emotion])
    # Get number of classes
    num_classes = emotion.shape[1]
    # Compute votes and add label to the list of emotions
    emotion_votes = np.zeros(num_classes)
    for e in emotion:
        e_idx = np.argmax(e)
        to_return_emotion.append(udata.AffectNetCategorical.get_class(e_idx))
        emotion_votes[e_idx] += 1

    # Concatenate the ensemble prediction to the list of emotion predictions
    to_return_emotion.append(udata.AffectNetCategorical.get_class(np.argmax(emotion_votes)))

    return to_return_emotion, to_return_affect

# Private methods <<<<<<<<<<<<<<<<<<<<<<<<<<<<<<<<<<<<<<<<<<<<<<<<<<<<<<<<<<<<<<<<<<<<<<<<<<<<<<<<<<<<<<<<<|MERGE_RESOLUTION|>--- conflicted
+++ resolved
@@ -24,12 +24,9 @@
 from model.esr.esr_9 import Ensemble
 
 
-<<<<<<< HEAD
+# Haar-cascade Fast, Slow, Very-Slow
+
 # Private default values
-=======
-# Haar-cascade Fast, Slow, Very-Slow
-
-# Default values
 _SCALE_FACTORS = (10.0, 1.3)
 _INITIAL_NEIGHBORS = (205, 35)
 _DECREMENT_NEIGHBORS = (-50, -10)
@@ -39,7 +36,6 @@
 
 # TODO: Temporary
 """
->>>>>>> 20b9d47f
 _SCALE_FACTOR = 1.05
 _MIN_NEIGHBORS = 30
 _MIN_SIZE = (60, 60)
@@ -114,7 +110,6 @@
 
 # Private methods >>>>>>>>>>>>>>>>>>>>>>>>>>>>>>>>>>>>>>>>>>>>>>>>>>>>>>>>>>>>>>>>>>>>>>>>>>>>>>>>>>>>>>>>
 
-<<<<<<< HEAD
 def _dlib_face_detection(image):
     """
     Face detection using the CNN implementation from Dlib.
@@ -153,13 +148,8 @@
 
     return face_coordinates
 
-
-def _haar_cascade_face_detection(image, scale_factor=_SCALE_FACTOR, min_neighbors=_MIN_NEIGHBORS,
-                                 min_size=_MIN_SIZE, max_size=_MAX_SIZE):
-=======
 def _haar_cascade(image, scale_factors=_SCALE_FACTORS, initial_neighbors=_INITIAL_NEIGHBORS,
                   min_size=_MIN_SIZE, max_size=_MAX_SIZE):
->>>>>>> 20b9d47f
     """
     Face detection using the Haar Feature-based Cascade Classifiers (Viola and Jones, 2004).
 
